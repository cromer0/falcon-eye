--- conflicted
+++ resolved
@@ -389,12 +389,8 @@
 
                     logger.info(f"HDC: Processing remote server. Index: '{server_index}', Configured Name: '{server_display_name}'")
                     remote_processed_successfully = False
-<<<<<<< HEAD
-                    # logger.info(f"Attempting to fetch historical stats for remote server: {server_display_name}") # Original log, replaced by more specific one above or below
-=======
                     logger.info(f"Attempting to fetch historical stats for remote server: {server_display_name}")
                     processed_server_names_in_cycle.add(server_display_name)
->>>>>>> 3b98f608
                     try:
                         remote_stats = get_remote_server_stats(remote_server_config, server_configs_map)
                         if remote_stats and remote_stats.get('status') == 'online':
